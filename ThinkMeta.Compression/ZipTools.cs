--- conflicted
+++ resolved
@@ -1,113 +1,109 @@
-﻿using System.IO.Compression;
-
-namespace ThinkMeta.Compression;
-
-/// <summary>
-/// Provides static helper methods for compressing multiple files into ZIP archives.
-/// Supports both synchronous and asynchronous operations, writing to streams or memory.
-/// <para>
-/// <b>Usage:</b> Each file is added to the ZIP archive as a separate entry using its file name.
-/// </para>
-/// <para>
-/// <b>Thread Safety:</b> This class is static and stateless.
-/// </para>
-/// <para>
-/// <b>Platform:</b> Requires .NET 9 and file system access; suitable for server-side scenarios.
-/// </para>
-/// </summary>
-public static class ZipTools
-{
-    /// <summary>
-    /// Compresses the specified files into a ZIP archive stored in a memory stream.
-    /// Each file is added as a separate entry using its file name.
-    /// </summary>
-    /// <param name="files">The files to compress.</param>
-    /// <returns>
-    /// A <see cref="Stream"/> containing the ZIP archive. The stream's position is set to the beginning.
-    /// </returns>
-    /// <exception cref="ArgumentNullException">Thrown if <paramref name="files"/> is null.</exception>
-    /// <exception cref="FileNotFoundException">Thrown if any file does not exist.</exception>
-    /// <exception cref="IOException">Thrown on I/O errors.</exception>
-    public static Stream CompressFilesToMemoryStream(IEnumerable<FileInfo> files)
-    {
-        ArgumentNullException.ThrowIfNull(files);
-        var stream = new MemoryStream();
-        CompressFilesToStream(files, stream);
-        _ = stream.Seek(0, SeekOrigin.Begin);
-
-        return stream;
-    }
-
-    /// <summary>
-    /// Compresses the specified files into a ZIP archive written to the provided stream.
-    /// Each file is added as a separate entry using its file name.
-    /// </summary>
-    /// <param name="files">The files to compress.</param>
-    /// <param name="stream">The output stream for the ZIP archive.</param>
-    /// <exception cref="ArgumentNullException">Thrown if <paramref name="files"/> or <paramref name="stream"/> is null.</exception>
-    /// <exception cref="FileNotFoundException">Thrown if any file does not exist.</exception>
-    /// <exception cref="IOException">Thrown on I/O errors.</exception>
-    public static void CompressFilesToStream(IEnumerable<FileInfo> files, Stream stream)
-    {
-        ArgumentNullException.ThrowIfNull(files);
-        ArgumentNullException.ThrowIfNull(stream);
-        using var zipArchive = new ZipArchive(stream, ZipArchiveMode.Create, true);
-        foreach (var file in files) {
-            var zipEntry = zipArchive.CreateEntry(file.Name, CompressionLevel.Optimal);
-            using var output = zipEntry.Open();
-            using var input = file.OpenRead();
-            input.CopyTo(output);
-        }
-    }
-
-    /// <summary>
-    /// Asynchronously compresses the specified files into a ZIP archive stored in a memory stream.
-    /// Each file is added as a separate entry using its file name.
-    /// </summary>
-    /// <param name="files">The files to compress.</param>
-    /// <returns>
-    /// A <see cref="Task{Stream}"/> representing the asynchronous operation, with the ZIP archive in a memory stream.
-    /// The stream's position is set to the beginning.
-    /// </returns>
-    /// <exception cref="ArgumentNullException">Thrown if <paramref name="files"/> is null.</exception>
-    /// <exception cref="FileNotFoundException">Thrown if any file does not exist.</exception>
-    /// <exception cref="IOException">Thrown on I/O errors.</exception>
-    public static async Task<Stream> CompressFilesToMemoryStreamAsync(IEnumerable<FileInfo> files)
-    {
-        ArgumentNullException.ThrowIfNull(files);
-        var stream = new MemoryStream();
-        await CompressFilesToStreamAsync(files, stream).ConfigureAwait(false);
-        _ = stream.Seek(0, SeekOrigin.Begin);
-
-        return stream;
-    }
-
-    /// <summary>
-    /// Asynchronously compresses the specified files into a ZIP archive written to the provided stream.
-    /// Each file is added as a separate entry using its file name.
-    /// </summary>
-    /// <param name="files">The files to compress.</param>
-    /// <param name="stream">The output stream for the ZIP archive.</param>
-    /// <returns>
-    /// A <see cref="Task"/> representing the asynchronous operation.
-    /// </returns>
-    /// <exception cref="ArgumentNullException">Thrown if <paramref name="files"/> or <paramref name="stream"/> is null.</exception>
-    /// <exception cref="FileNotFoundException">Thrown if any file does not exist.</exception>
-    /// <exception cref="IOException">Thrown on I/O errors.</exception>
-    public static async Task CompressFilesToStreamAsync(IEnumerable<FileInfo> files, Stream stream)
-    {
-        ArgumentNullException.ThrowIfNull(files);
-        ArgumentNullException.ThrowIfNull(stream);
-        using var zipArchive = new ZipArchive(stream, ZipArchiveMode.Create, true);
-        foreach (var file in files) {
-            var zipEntry = zipArchive.CreateEntry(file.Name, CompressionLevel.Optimal);
-<<<<<<< HEAD
-            using var output = await zipEntry.OpenAsync();
-=======
-            using var output = await zipEntry.OpenAsync().ConfigureAwait(false);
->>>>>>> 551bfdf9
-            using var input = file.OpenRead();
-            await input.CopyToAsync(output).ConfigureAwait(false);
-        }
-    }
-}
+﻿using System.IO.Compression;
+
+namespace ThinkMeta.Compression;
+
+/// <summary>
+/// Provides static helper methods for compressing multiple files into ZIP archives.
+/// Supports both synchronous and asynchronous operations, writing to streams or memory.
+/// <para>
+/// <b>Usage:</b> Each file is added to the ZIP archive as a separate entry using its file name.
+/// </para>
+/// <para>
+/// <b>Thread Safety:</b> This class is static and stateless.
+/// </para>
+/// <para>
+/// <b>Platform:</b> Requires .NET 9 and file system access; suitable for server-side scenarios.
+/// </para>
+/// </summary>
+public static class ZipTools
+{
+    /// <summary>
+    /// Compresses the specified files into a ZIP archive stored in a memory stream.
+    /// Each file is added as a separate entry using its file name.
+    /// </summary>
+    /// <param name="files">The files to compress.</param>
+    /// <returns>
+    /// A <see cref="Stream"/> containing the ZIP archive. The stream's position is set to the beginning.
+    /// </returns>
+    /// <exception cref="ArgumentNullException">Thrown if <paramref name="files"/> is null.</exception>
+    /// <exception cref="FileNotFoundException">Thrown if any file does not exist.</exception>
+    /// <exception cref="IOException">Thrown on I/O errors.</exception>
+    public static Stream CompressFilesToMemoryStream(IEnumerable<FileInfo> files)
+    {
+        ArgumentNullException.ThrowIfNull(files);
+        var stream = new MemoryStream();
+        CompressFilesToStream(files, stream);
+        _ = stream.Seek(0, SeekOrigin.Begin);
+
+        return stream;
+    }
+
+    /// <summary>
+    /// Compresses the specified files into a ZIP archive written to the provided stream.
+    /// Each file is added as a separate entry using its file name.
+    /// </summary>
+    /// <param name="files">The files to compress.</param>
+    /// <param name="stream">The output stream for the ZIP archive.</param>
+    /// <exception cref="ArgumentNullException">Thrown if <paramref name="files"/> or <paramref name="stream"/> is null.</exception>
+    /// <exception cref="FileNotFoundException">Thrown if any file does not exist.</exception>
+    /// <exception cref="IOException">Thrown on I/O errors.</exception>
+    public static void CompressFilesToStream(IEnumerable<FileInfo> files, Stream stream)
+    {
+        ArgumentNullException.ThrowIfNull(files);
+        ArgumentNullException.ThrowIfNull(stream);
+        using var zipArchive = new ZipArchive(stream, ZipArchiveMode.Create, true);
+        foreach (var file in files) {
+            var zipEntry = zipArchive.CreateEntry(file.Name, CompressionLevel.Optimal);
+            using var output = zipEntry.Open();
+            using var input = file.OpenRead();
+            input.CopyTo(output);
+        }
+    }
+
+    /// <summary>
+    /// Asynchronously compresses the specified files into a ZIP archive stored in a memory stream.
+    /// Each file is added as a separate entry using its file name.
+    /// </summary>
+    /// <param name="files">The files to compress.</param>
+    /// <returns>
+    /// A <see cref="Task{Stream}"/> representing the asynchronous operation, with the ZIP archive in a memory stream.
+    /// The stream's position is set to the beginning.
+    /// </returns>
+    /// <exception cref="ArgumentNullException">Thrown if <paramref name="files"/> is null.</exception>
+    /// <exception cref="FileNotFoundException">Thrown if any file does not exist.</exception>
+    /// <exception cref="IOException">Thrown on I/O errors.</exception>
+    public static async Task<Stream> CompressFilesToMemoryStreamAsync(IEnumerable<FileInfo> files)
+    {
+        ArgumentNullException.ThrowIfNull(files);
+        var stream = new MemoryStream();
+        await CompressFilesToStreamAsync(files, stream).ConfigureAwait(false);
+        _ = stream.Seek(0, SeekOrigin.Begin);
+
+        return stream;
+    }
+
+    /// <summary>
+    /// Asynchronously compresses the specified files into a ZIP archive written to the provided stream.
+    /// Each file is added as a separate entry using its file name.
+    /// </summary>
+    /// <param name="files">The files to compress.</param>
+    /// <param name="stream">The output stream for the ZIP archive.</param>
+    /// <returns>
+    /// A <see cref="Task"/> representing the asynchronous operation.
+    /// </returns>
+    /// <exception cref="ArgumentNullException">Thrown if <paramref name="files"/> or <paramref name="stream"/> is null.</exception>
+    /// <exception cref="FileNotFoundException">Thrown if any file does not exist.</exception>
+    /// <exception cref="IOException">Thrown on I/O errors.</exception>
+    public static async Task CompressFilesToStreamAsync(IEnumerable<FileInfo> files, Stream stream)
+    {
+        ArgumentNullException.ThrowIfNull(files);
+        ArgumentNullException.ThrowIfNull(stream);
+        using var zipArchive = new ZipArchive(stream, ZipArchiveMode.Create, true);
+        foreach (var file in files) {
+            var zipEntry = zipArchive.CreateEntry(file.Name, CompressionLevel.Optimal);
+            using var output = await zipEntry.OpenAsync().ConfigureAwait(false);
+            using var input = file.OpenRead();
+            await input.CopyToAsync(output).ConfigureAwait(false);
+        }
+    }
+}